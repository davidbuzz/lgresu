--- conflicted
+++ resolved
@@ -1,7 +1,4 @@
-<<<<<<< HEAD
-nohup ./bin/lg_resu_mon -if can0 > ./log/lg_resu_mon.log  2>&1 &
-=======
 cd /opt/lgresu
 mkdir -p log
 nohup ./bin/lg_resu_mon -if can0 > ./log/lg_resu_mon.log 2>&1 &
->>>>>>> ac45f765
+
